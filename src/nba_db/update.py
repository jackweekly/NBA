--- conflicted
+++ resolved
@@ -33,11 +33,8 @@
 
 GAME_LOG_PRIMARY_KEY: tuple[str, str, str] = ("game_id", "team_id", "season_type")
 NUMERIC_KEY_COLUMNS: frozenset[str] = frozenset({"game_id", "team_id"})
-<<<<<<< HEAD
 DEFAULT_SEASON_TYPE = "Regular Season"
 REQUEST_SLEEP_SECONDS = 0.5
-=======
->>>>>>> 0d45750e
 
 
 NBA_API_HEADERS = {
@@ -57,11 +54,7 @@
     "x-nba-stats-token": "true",
 }
 
-<<<<<<< HEAD
 DEFAULT_TIMEOUT = 20
-=======
-DEFAULT_TIMEOUT = 30
->>>>>>> 0d45750e
 SLOW_ENDPOINT_TIMEOUTS: tuple[int, ...] = (
     DEFAULT_TIMEOUT,
     DEFAULT_TIMEOUT * 2,
@@ -71,7 +64,6 @@
 )
 MAX_REQUEST_RETRIES = 5
 MAX_BACKOFF_SECONDS = 16
-<<<<<<< HEAD
 
 
 LOGGER = logging.getLogger(__name__)
@@ -83,8 +75,6 @@
 
     appended_rows: int
     final_row_count: int
-=======
->>>>>>> 0d45750e
 
 
 @dataclass
@@ -253,21 +243,12 @@
             ).get_data_frames()[0],
         )
         if not frame.empty:
-<<<<<<< HEAD
             frames.append(_standardise_game_log(frame, season_type=season_type))
         time.sleep(REQUEST_SLEEP_SECONDS)
     if not frames:
         return pd.DataFrame()
     combined = pd.concat(frames, ignore_index=True)
     return _standardise_game_log(combined)
-=======
-            frame.insert(0, "SEASON_TYPE", season_type)
-            frames.append(_canonicalize_columns(frame))
-    if not frames:
-        return pd.DataFrame()
-    combined = pd.concat(frames, ignore_index=True)
-    return _canonicalize_columns(combined)
->>>>>>> 0d45750e
 
 
 def get_league_game_log_all() -> pd.DataFrame:
@@ -321,12 +302,7 @@
         raise FileNotFoundError(
             "Cannot infer start date because game.csv does not exist."
         )
-<<<<<<< HEAD
     frame = _read_game_log(game_csv_path)
-=======
-    frame = pd.read_csv(game_csv_path)
-    frame = _canonicalize_columns(frame)
->>>>>>> 0d45750e
     if frame.empty:
         raise ValueError("Existing game.csv is empty")
     dates = _infer_game_date(frame)
@@ -336,7 +312,6 @@
     return (last.date() + timedelta(days=1))
 
 
-<<<<<<< HEAD
 def _atomic_write_csv(path: Path, frame: pd.DataFrame) -> None:
     """Write ``frame`` to ``path`` using an atomic replace."""
 
@@ -400,80 +375,6 @@
     _atomic_write_csv(path, combined)
     return WriteOutcome(appended_rows=appended_rows, final_row_count=final_row_count)
 
-=======
-def _write_dataframe(
-    path: Path,
-    frame: pd.DataFrame,
-    *,
-    append: bool,
-    deduplicate_subset: Optional[Sequence[str]] = None,
-) -> int:
-    """Persist ``frame`` to ``path`` while optionally removing duplicates.
-
-    When ``deduplicate_subset`` is provided, both the incoming ``frame`` and any
-    existing data on disk are canonicalised to lower-case column names and
-    deduplicated using the supplied subset. The function returns the count of
-    unique rows contributed by ``frame``.
-    """
-
-    path.parent.mkdir(parents=True, exist_ok=True)
-
-    if deduplicate_subset is not None:
-        frame_to_write = _canonicalize_columns(frame)
-        subset = [column.lower() for column in deduplicate_subset]
-        available_subset_frame = [column for column in subset if column in frame_to_write.columns]
-        if available_subset_frame:
-            _normalise_key_columns(frame_to_write, available_subset_frame)
-            frame_to_write = frame_to_write.drop_duplicates(
-                subset=available_subset_frame,
-                keep="last",
-                ignore_index=True,
-            )
-        else:
-            frame_to_write = frame_to_write.drop_duplicates(ignore_index=True)
-    else:
-        frame_to_write = frame.copy()
-        subset = []
-
-    if append and path.exists():
-        if deduplicate_subset is None:
-            frame_to_write.to_csv(path, mode="a", header=False, index=False)
-            return len(frame_to_write)
-
-        existing = pd.read_csv(path)
-        existing = _canonicalize_columns(existing)
-        shared_subset = [column for column in subset if column in existing.columns]
-        if shared_subset:
-            _normalise_key_columns(existing, shared_subset)
-            _normalise_key_columns(frame_to_write, shared_subset)
-            existing_keys = set(existing[shared_subset].itertuples(index=False, name=None))
-            incoming_keys = [
-                row
-                for row in frame_to_write[shared_subset].itertuples(index=False, name=None)
-                if row not in existing_keys
-            ]
-            appended_count = len(incoming_keys)
-        else:
-            appended_count = len(frame_to_write)
-
-        combined = pd.concat([existing, frame_to_write], ignore_index=True)
-        available_subset_combined = [column for column in subset if column in combined.columns]
-        if available_subset_combined:
-            _normalise_key_columns(combined, available_subset_combined)
-            combined = combined.drop_duplicates(
-                subset=available_subset_combined,
-                keep="last",
-                ignore_index=True,
-            )
-        else:
-            combined = combined.drop_duplicates(ignore_index=True)
-        combined.to_csv(path, index=False)
-        return appended_count
-
-    frame_to_write.to_csv(path, index=False)
-    return len(frame_to_write)
-
->>>>>>> 0d45750e
 
 def _call_with_retry(
     description: str,
@@ -585,17 +486,12 @@
     if fetch_all_history:
         LOGGER.info("Starting full-history refresh into %s", game_csv_path)
         frame = get_league_game_log_all()
-<<<<<<< HEAD
         outcome = _write_dataframe(
-=======
-        rows = _write_dataframe(
->>>>>>> 0d45750e
             game_csv_path,
             frame,
             append=False,
             deduplicate_subset=GAME_LOG_PRIMARY_KEY,
         )
-<<<<<<< HEAD
         LOGGER.info(
             "Full-history refresh complete; final row count %s",
             outcome.final_row_count,
@@ -609,9 +505,6 @@
 
     if not game_csv_path.exists():
         raise FileNotFoundError("Cannot run incremental update before bootstrap is written")
-=======
-        return DailyUpdateResult(game_csv_path, rows, appended=False)
->>>>>>> 0d45750e
 
     start = date.fromisoformat(start_date) if start_date else _next_start_date(game_csv_path)
     stop = date.fromisoformat(end_date) if end_date else None
@@ -641,7 +534,6 @@
     frame = get_league_game_log_from_date(start, stop)
     frame = _standardise_game_log(frame)
     if frame.empty:
-<<<<<<< HEAD
         LOGGER.info(
             "No games returned between %s and %s",
             start.isoformat(),
@@ -680,16 +572,6 @@
         appended=existed_before,
         final_row_count=outcome.final_row_count,
     )
-=======
-        return DailyUpdateResult(game_csv_path, 0, appended=game_csv_path.exists())
-    rows = _write_dataframe(
-        game_csv_path,
-        frame,
-        append=game_csv_path.exists(),
-        deduplicate_subset=GAME_LOG_PRIMARY_KEY,
-    )
-    return DailyUpdateResult(game_csv_path, rows, appended=game_csv_path.exists())
->>>>>>> 0d45750e
 
 
 def init(output_dir: Optional[Path | str] = None) -> InitResult:
@@ -708,29 +590,17 @@
     summaries_frame = _fetch_game_summaries(games_frame["GAME_ID"].tolist()) if not games_frame.empty else pd.DataFrame()
 
     row_counts = {
-<<<<<<< HEAD
         "players": _write_dataframe(player_path, players_frame, append=False).final_row_count if not players_frame.empty else 0,
         "teams": _write_dataframe(team_path, teams_frame, append=False).final_row_count if not teams_frame.empty else 0,
-=======
-        "players": _write_dataframe(player_path, players_frame, append=False) if not players_frame.empty else 0,
-        "teams": _write_dataframe(team_path, teams_frame, append=False) if not teams_frame.empty else 0,
->>>>>>> 0d45750e
         "games": _write_dataframe(
             game_path,
             games_frame,
             append=False,
             deduplicate_subset=GAME_LOG_PRIMARY_KEY,
-<<<<<<< HEAD
         ).final_row_count
         if not games_frame.empty
         else 0,
         "game_summaries": _write_dataframe(game_summary_path, summaries_frame, append=False).final_row_count if not summaries_frame.empty else 0,
-=======
-        )
-        if not games_frame.empty
-        else 0,
-        "game_summaries": _write_dataframe(game_summary_path, summaries_frame, append=False) if not summaries_frame.empty else 0,
->>>>>>> 0d45750e
     }
 
     return InitResult(
