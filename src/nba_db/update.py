"""Incremental game log updater built around the Kaggle bootstrap seed."""
from __future__ import annotations

import logging
import os
<<<<<<< HEAD
=======
import tempfile
>>>>>>> a2acfa9c
from dataclasses import dataclass
from datetime import date, timedelta, datetime
from pandas.tseries.offsets import MonthEnd
from pandas import Timestamp
from pathlib import Path
from typing import Optional

import pandas as pd

from . import extract
from .paths import GAME_CSV, RAW_DIR


LOGGER = logging.getLogger(__name__)

GAME_LOG_PRIMARY_KEY = ("game_id", "team_id", "season_type")
DEFAULT_SEASON_TYPE = "Regular Season"


<<<<<<< HEAD
=======

def _canonicalise(df):
    """Lowercase columns and parse game_date; noop on None/empty."""
    if df is None or df.empty:
        return df
    df = df.copy()
    df.columns = df.columns.str.lower()
    if "game_date" in df.columns:
        df["game_date"] = pd.to_datetime(df["game_date"], errors="coerce")
    return df

def _atomic_write_csv(df: pd.DataFrame, out_path: Path | str):
    out_path = Path(out_path)
    out_path.parent.mkdir(parents=True, exist_ok=True)
    with tempfile.NamedTemporaryFile("w", delete=False, dir=out_path.parent, suffix=".tmp") as tmp:
        df.to_csv(tmp.name, index=False)
        tmp.flush()
        os.fsync(tmp.fileno())
        tmp_name = tmp.name
    os.replace(tmp_name, out_path)

def _get_last_updated_date() -> date:
    if GAME_CSV.exists():
        existing_game_df = pd.read_csv(GAME_CSV, usecols=["game_date", "game_id", "season_id", "season_type"], dtype_backend="pyarrow")
        existing_game_df = _canonicalise(existing_game_df)
        if not existing_game_df.empty and "game_date" in existing_game_df.columns:
            return existing_game_df["game_date"].max().date()
    raise FileNotFoundError(
        f"Game CSV not found at {GAME_CSV}. Please run `run_init.py` to initialize the database."
    )




def _log_fetch_window(df: pd.DataFrame):
    df = _canonicalise(df)
    if df is None or df.empty:
        LOGGER.info("Fetched 0 rows.")
        return
    if "game_date" in df.columns:
        min_date = df['game_date'].min()
        max_date = df['game_date'].max()
        LOGGER.info(f"Fetched {len(df)} new rows covering {min_date} \u2192 {max_date}")
    else:
        LOGGER.info(f"Fetched {len(df)} new rows (no game_date column present).")


>>>>>>> a2acfa9c
@dataclass(slots=True)
class DailyUpdateResult:
    """Summary describing a ``daily`` update."""

    output_path: Path
    rows_written: int
    appended: bool
    final_row_count: int

    def to_dict(self) -> dict[str, object]:  # pragma: no cover - helper for scripts/CLI
        return {
            "output_path": str(self.output_path),
            "rows_written": self.rows_written,
            "appended": self.appended,
            "final_row_count": self.final_row_count,
        }


<<<<<<< HEAD
def _ensure_raw_dir() -> None:
    RAW_DIR.mkdir(parents=True, exist_ok=True)


def _canonicalise(frame: pd.DataFrame) -> pd.DataFrame:
    if frame.empty:
        frame.columns = [col.lower() for col in frame.columns]
        return frame

    canonical = frame.copy()
    canonical.columns = canonical.columns.str.lower()
    if "game_date" in canonical.columns:
        canonical["game_date"] = pd.to_datetime(canonical["game_date"], errors="coerce")
    if "season_type" not in canonical.columns:
        canonical["season_type"] = DEFAULT_SEASON_TYPE
    else:
        canonical["season_type"] = (
            canonical["season_type"].fillna(DEFAULT_SEASON_TYPE).replace("", DEFAULT_SEASON_TYPE)
        )
    for column in ("season_id", "game_id", "team_id"):
        if column not in canonical.columns:
            continue
        series = canonical[column].astype(str).str.strip()
        if column in {"game_id", "team_id"}:
            series = series.str.lstrip("0").replace({"": "0"})
        canonical[column] = series
    return canonical


def _read_existing(path: Path) -> pd.DataFrame:
    if not path.exists():
        raise FileNotFoundError(
            f"{path} not found. Run run_init.py first to download the Kaggle seed dataset."
        )
=======
>>>>>>> a2acfa9c

    frame = pd.read_csv(path)
    if frame.empty:
        frame.columns = [col.lower() for col in frame.columns]
        return frame
    return _canonicalise(frame)


<<<<<<< HEAD
def _latest_game_date(frame: pd.DataFrame) -> Optional[date]:
    if "game_date" not in frame.columns:
        return None
    valid = frame["game_date"].dropna()
    if valid.empty:
        return None
    return valid.max().date()


def _deduplicate(frame: pd.DataFrame) -> pd.DataFrame:
    subset = [column for column in GAME_LOG_PRIMARY_KEY if column in frame.columns]
    if not subset:
        return frame.drop_duplicates(ignore_index=True)
    return frame.drop_duplicates(subset=subset, keep="first", ignore_index=True)

=======
def _canonicalise(frame: pd.DataFrame) -> pd.DataFrame:
    if frame.empty:
        frame.columns = [col.lower() for col in frame.columns]
        return frame

    canonical = frame.copy()
    canonical.columns = canonical.columns.str.lower()
    if "game_date" in canonical.columns:
        canonical["game_date"] = pd.to_datetime(canonical["game_date"], errors="coerce")
    if "season_type" not in canonical.columns:
        canonical["season_type"] = DEFAULT_SEASON_TYPE
    else:
        canonical["season_type"] = (
            canonical["season_type"].fillna(DEFAULT_SEASON_TYPE).replace("", DEFAULT_SEASON_TYPE)
        )
    for column in ("season_id", "game_id", "team_id"):
        if column not in canonical.columns:
            continue
        series = canonical[column].astype(str).str.strip()
        if column in {"game_id", "team_id"}:
            series = series.str.lstrip("0").replace({"": "0"})
        canonical[column] = series
    return canonical
>>>>>>> a2acfa9c

def _atomic_write_csv(frame: pd.DataFrame, path: Path) -> None:
    tmp_path = path.with_suffix(".tmp")
    frame.to_csv(tmp_path, index=False)
    os.replace(tmp_path, path)


<<<<<<< HEAD
def _log_fetch_window(new_rows: pd.DataFrame) -> None:
    if "game_date" not in new_rows.columns:
        LOGGER.info("Fetched %s new rows (game_date column missing)", len(new_rows))
        return
=======
>>>>>>> a2acfa9c

    valid_dates = new_rows["game_date"].dropna()
    if valid_dates.empty:
        LOGGER.info("Fetched %s new rows with unknown game_date values", len(new_rows))
        return

<<<<<<< HEAD
    window = f"{valid_dates.min().date()} → {valid_dates.max().date()}"
    LOGGER.info("Fetched %s new rows covering %s", len(new_rows), window)


def daily(
    *,
    start_date: Optional[str] = None,
    end_date: Optional[str] = None,
) -> DailyUpdateResult:
    """Fetch and append the latest NBA games into ``data/raw/game.csv``."""
=======


>>>>>>> a2acfa9c

    _ensure_raw_dir()

<<<<<<< HEAD
    existing = _read_existing(GAME_CSV)
=======
>>>>>>> a2acfa9c

    today_local = date.today()

<<<<<<< HEAD
    if start_date:
        fetch_from = date.fromisoformat(start_date)
    else:
        latest = _latest_game_date(existing)
        if latest is None:
            raise RuntimeError(
                "Existing game.csv does not contain any valid game_date values; cannot resume update"
            )
        fetch_from = latest + timedelta(days=1)

    if end_date:
        fetch_until = date.fromisoformat(end_date)
    else:
        fetch_until = None
=======
>>>>>>> a2acfa9c

    if fetch_from >= today_local:
        LOGGER.info("No new games to fetch; latest recorded date is %s", (fetch_from - timedelta(days=1)))
        return DailyUpdateResult(GAME_CSV, 0, appended=True, final_row_count=len(existing))

<<<<<<< HEAD
    new_rows = extract.get_league_game_log_from_date(fetch_from, fetch_until)
    new_rows = _canonicalise(new_rows)
=======
>>>>>>> a2acfa9c

    if new_rows.empty:
        LOGGER.info("NBA API returned no games for %s onward", fetch_from.isoformat())
        return DailyUpdateResult(GAME_CSV, 0, appended=True, final_row_count=len(existing))

<<<<<<< HEAD
    _log_fetch_window(new_rows)

    combined = pd.concat([existing, new_rows], ignore_index=True)
    combined = _deduplicate(combined)

    _atomic_write_csv(combined, GAME_CSV)
    final_count = len(combined)
    appended_rows = max(final_count - len(existing), 0)

    LOGGER.info("Final game.csv row count: %s", final_count)

    return DailyUpdateResult(GAME_CSV, appended_rows, appended=True, final_row_count=final_count)
=======

def daily(
    *,
    start_date: Optional[str] = None,
    end_date: Optional[str] = None,
) -> DailyUpdateResult:
    """Fetch and append the latest NBA games into ``data/raw/game.csv``."""

    # read existing and canonicalise before using it
    if GAME_CSV.exists():
        existing_game_df = pd.read_csv(GAME_CSV, dtype_backend="pyarrow")
        existing_game_df = _canonicalise(existing_game_df)
    else:
        existing_game_df = pd.DataFrame()


    if existing_game_df.empty or "game_date" not in existing_game_df.columns:
        fetch_from = pd.Timestamp("2020-01-01")  # or first date you want
    else:
        last = existing_game_df["game_date"].max()
        if pd.isna(last):
            fetch_from = pd.Timestamp("2020-01-01")
        else:
            fetch_from = (last + pd.Timedelta(days=1)).normalize()

    today = pd.Timestamp.today().normalize()
    fetch_until = min(today, pd.to_datetime(end_date).normalize()) if end_date else today

    if start_date:
        fetch_from = pd.to_datetime(start_date).normalize()

    if fetch_from > fetch_until:
        LOGGER.info("No new games today. Exiting...")
        return DailyUpdateResult(GAME_CSV, 0, appended=True, final_row_count=len(existing_game_df))

    LOGGER.info(f"Resume window computed as {fetch_from.date()} → {fetch_until.date()}")

    cursor = fetch_from
    end    = fetch_until

    collected = []
    while cursor <= end:
        month_end = (cursor + pd.offsets.MonthEnd(0))
        window_end = min(month_end, end)

        LOGGER.info(f"Fetching data from {cursor.date()} to {window_end.date()}")

        # Single discovery call (or minimal per-season_type)
        df_win = extract.get_league_game_log_from_date(
            cursor.strftime("%Y-%m-%d"),
            window_end.strftime("%Y-%m-%d"),
        )

        if df_win is not None and not df_win.empty:
            collected.append(df_win)

        # advance to first day of next month
        cursor = (month_end + pd.Timedelta(days=1)).normalize()

    # After the loop:
    if not collected:
        LOGGER.info("No new games found across the entire requested window. Exiting...")
        return DailyUpdateResult(GAME_CSV, 0, appended=True, final_row_count=len(existing_game_df))

    new_rows = pd.concat(collected, ignore_index=True)
    new_rows = _canonicalise(new_rows)

    # ensure season_type exists (Kaggle sometimes lacks it)
    if "season_type" not in new_rows.columns:
        new_rows["season_type"] = "Regular Season"

    if GAME_CSV.exists():
        new_rows.to_csv(GAME_CSV, mode="a", index=False, header=False)
        appended = True
    else:
        new_rows.to_csv(GAME_CSV, index=False)
        appended = False
>>>>>>> a2acfa9c

    LOGGER.info(f"Daily update wrote {len(new_rows)} new rows to {GAME_CSV} (appended={appended})")

<<<<<<< HEAD
=======
    return DailyUpdateResult(GAME_CSV, len(new_rows), appended=appended, final_row_count=len(existing_game_df) + len(new_rows) if appended else len(new_rows))


>>>>>>> a2acfa9c
__all__ = ["DailyUpdateResult", "daily"]<|MERGE_RESOLUTION|>--- conflicted
+++ resolved
@@ -3,10 +3,6 @@
 
 import logging
 import os
-<<<<<<< HEAD
-=======
-import tempfile
->>>>>>> a2acfa9c
 from dataclasses import dataclass
 from datetime import date, timedelta, datetime
 from pandas.tseries.offsets import MonthEnd
@@ -26,56 +22,6 @@
 DEFAULT_SEASON_TYPE = "Regular Season"
 
 
-<<<<<<< HEAD
-=======
-
-def _canonicalise(df):
-    """Lowercase columns and parse game_date; noop on None/empty."""
-    if df is None or df.empty:
-        return df
-    df = df.copy()
-    df.columns = df.columns.str.lower()
-    if "game_date" in df.columns:
-        df["game_date"] = pd.to_datetime(df["game_date"], errors="coerce")
-    return df
-
-def _atomic_write_csv(df: pd.DataFrame, out_path: Path | str):
-    out_path = Path(out_path)
-    out_path.parent.mkdir(parents=True, exist_ok=True)
-    with tempfile.NamedTemporaryFile("w", delete=False, dir=out_path.parent, suffix=".tmp") as tmp:
-        df.to_csv(tmp.name, index=False)
-        tmp.flush()
-        os.fsync(tmp.fileno())
-        tmp_name = tmp.name
-    os.replace(tmp_name, out_path)
-
-def _get_last_updated_date() -> date:
-    if GAME_CSV.exists():
-        existing_game_df = pd.read_csv(GAME_CSV, usecols=["game_date", "game_id", "season_id", "season_type"], dtype_backend="pyarrow")
-        existing_game_df = _canonicalise(existing_game_df)
-        if not existing_game_df.empty and "game_date" in existing_game_df.columns:
-            return existing_game_df["game_date"].max().date()
-    raise FileNotFoundError(
-        f"Game CSV not found at {GAME_CSV}. Please run `run_init.py` to initialize the database."
-    )
-
-
-
-
-def _log_fetch_window(df: pd.DataFrame):
-    df = _canonicalise(df)
-    if df is None or df.empty:
-        LOGGER.info("Fetched 0 rows.")
-        return
-    if "game_date" in df.columns:
-        min_date = df['game_date'].min()
-        max_date = df['game_date'].max()
-        LOGGER.info(f"Fetched {len(df)} new rows covering {min_date} \u2192 {max_date}")
-    else:
-        LOGGER.info(f"Fetched {len(df)} new rows (no game_date column present).")
-
-
->>>>>>> a2acfa9c
 @dataclass(slots=True)
 class DailyUpdateResult:
     """Summary describing a ``daily`` update."""
@@ -94,7 +40,6 @@
         }
 
 
-<<<<<<< HEAD
 def _ensure_raw_dir() -> None:
     RAW_DIR.mkdir(parents=True, exist_ok=True)
 
@@ -129,8 +74,6 @@
         raise FileNotFoundError(
             f"{path} not found. Run run_init.py first to download the Kaggle seed dataset."
         )
-=======
->>>>>>> a2acfa9c
 
     frame = pd.read_csv(path)
     if frame.empty:
@@ -139,7 +82,6 @@
     return _canonicalise(frame)
 
 
-<<<<<<< HEAD
 def _latest_game_date(frame: pd.DataFrame) -> Optional[date]:
     if "game_date" not in frame.columns:
         return None
@@ -155,31 +97,6 @@
         return frame.drop_duplicates(ignore_index=True)
     return frame.drop_duplicates(subset=subset, keep="first", ignore_index=True)
 
-=======
-def _canonicalise(frame: pd.DataFrame) -> pd.DataFrame:
-    if frame.empty:
-        frame.columns = [col.lower() for col in frame.columns]
-        return frame
-
-    canonical = frame.copy()
-    canonical.columns = canonical.columns.str.lower()
-    if "game_date" in canonical.columns:
-        canonical["game_date"] = pd.to_datetime(canonical["game_date"], errors="coerce")
-    if "season_type" not in canonical.columns:
-        canonical["season_type"] = DEFAULT_SEASON_TYPE
-    else:
-        canonical["season_type"] = (
-            canonical["season_type"].fillna(DEFAULT_SEASON_TYPE).replace("", DEFAULT_SEASON_TYPE)
-        )
-    for column in ("season_id", "game_id", "team_id"):
-        if column not in canonical.columns:
-            continue
-        series = canonical[column].astype(str).str.strip()
-        if column in {"game_id", "team_id"}:
-            series = series.str.lstrip("0").replace({"": "0"})
-        canonical[column] = series
-    return canonical
->>>>>>> a2acfa9c
 
 def _atomic_write_csv(frame: pd.DataFrame, path: Path) -> None:
     tmp_path = path.with_suffix(".tmp")
@@ -187,20 +104,16 @@
     os.replace(tmp_path, path)
 
 
-<<<<<<< HEAD
 def _log_fetch_window(new_rows: pd.DataFrame) -> None:
     if "game_date" not in new_rows.columns:
         LOGGER.info("Fetched %s new rows (game_date column missing)", len(new_rows))
         return
-=======
->>>>>>> a2acfa9c
 
     valid_dates = new_rows["game_date"].dropna()
     if valid_dates.empty:
         LOGGER.info("Fetched %s new rows with unknown game_date values", len(new_rows))
         return
 
-<<<<<<< HEAD
     window = f"{valid_dates.min().date()} → {valid_dates.max().date()}"
     LOGGER.info("Fetched %s new rows covering %s", len(new_rows), window)
 
@@ -211,21 +124,13 @@
     end_date: Optional[str] = None,
 ) -> DailyUpdateResult:
     """Fetch and append the latest NBA games into ``data/raw/game.csv``."""
-=======
-
-
->>>>>>> a2acfa9c
 
     _ensure_raw_dir()
 
-<<<<<<< HEAD
     existing = _read_existing(GAME_CSV)
-=======
->>>>>>> a2acfa9c
 
     today_local = date.today()
 
-<<<<<<< HEAD
     if start_date:
         fetch_from = date.fromisoformat(start_date)
     else:
@@ -240,24 +145,18 @@
         fetch_until = date.fromisoformat(end_date)
     else:
         fetch_until = None
-=======
->>>>>>> a2acfa9c
 
     if fetch_from >= today_local:
         LOGGER.info("No new games to fetch; latest recorded date is %s", (fetch_from - timedelta(days=1)))
         return DailyUpdateResult(GAME_CSV, 0, appended=True, final_row_count=len(existing))
 
-<<<<<<< HEAD
     new_rows = extract.get_league_game_log_from_date(fetch_from, fetch_until)
     new_rows = _canonicalise(new_rows)
-=======
->>>>>>> a2acfa9c
 
     if new_rows.empty:
         LOGGER.info("NBA API returned no games for %s onward", fetch_from.isoformat())
         return DailyUpdateResult(GAME_CSV, 0, appended=True, final_row_count=len(existing))
 
-<<<<<<< HEAD
     _log_fetch_window(new_rows)
 
     combined = pd.concat([existing, new_rows], ignore_index=True)
@@ -270,92 +169,7 @@
     LOGGER.info("Final game.csv row count: %s", final_count)
 
     return DailyUpdateResult(GAME_CSV, appended_rows, appended=True, final_row_count=final_count)
-=======
-
-def daily(
-    *,
-    start_date: Optional[str] = None,
-    end_date: Optional[str] = None,
-) -> DailyUpdateResult:
-    """Fetch and append the latest NBA games into ``data/raw/game.csv``."""
-
-    # read existing and canonicalise before using it
-    if GAME_CSV.exists():
-        existing_game_df = pd.read_csv(GAME_CSV, dtype_backend="pyarrow")
-        existing_game_df = _canonicalise(existing_game_df)
-    else:
-        existing_game_df = pd.DataFrame()
-
-
-    if existing_game_df.empty or "game_date" not in existing_game_df.columns:
-        fetch_from = pd.Timestamp("2020-01-01")  # or first date you want
-    else:
-        last = existing_game_df["game_date"].max()
-        if pd.isna(last):
-            fetch_from = pd.Timestamp("2020-01-01")
-        else:
-            fetch_from = (last + pd.Timedelta(days=1)).normalize()
-
-    today = pd.Timestamp.today().normalize()
-    fetch_until = min(today, pd.to_datetime(end_date).normalize()) if end_date else today
-
-    if start_date:
-        fetch_from = pd.to_datetime(start_date).normalize()
-
-    if fetch_from > fetch_until:
-        LOGGER.info("No new games today. Exiting...")
-        return DailyUpdateResult(GAME_CSV, 0, appended=True, final_row_count=len(existing_game_df))
-
-    LOGGER.info(f"Resume window computed as {fetch_from.date()} → {fetch_until.date()}")
-
-    cursor = fetch_from
-    end    = fetch_until
-
-    collected = []
-    while cursor <= end:
-        month_end = (cursor + pd.offsets.MonthEnd(0))
-        window_end = min(month_end, end)
-
-        LOGGER.info(f"Fetching data from {cursor.date()} to {window_end.date()}")
-
-        # Single discovery call (or minimal per-season_type)
-        df_win = extract.get_league_game_log_from_date(
-            cursor.strftime("%Y-%m-%d"),
-            window_end.strftime("%Y-%m-%d"),
-        )
-
-        if df_win is not None and not df_win.empty:
-            collected.append(df_win)
-
-        # advance to first day of next month
-        cursor = (month_end + pd.Timedelta(days=1)).normalize()
-
-    # After the loop:
-    if not collected:
-        LOGGER.info("No new games found across the entire requested window. Exiting...")
-        return DailyUpdateResult(GAME_CSV, 0, appended=True, final_row_count=len(existing_game_df))
-
-    new_rows = pd.concat(collected, ignore_index=True)
-    new_rows = _canonicalise(new_rows)
-
-    # ensure season_type exists (Kaggle sometimes lacks it)
-    if "season_type" not in new_rows.columns:
-        new_rows["season_type"] = "Regular Season"
-
-    if GAME_CSV.exists():
-        new_rows.to_csv(GAME_CSV, mode="a", index=False, header=False)
-        appended = True
-    else:
-        new_rows.to_csv(GAME_CSV, index=False)
-        appended = False
->>>>>>> a2acfa9c
 
     LOGGER.info(f"Daily update wrote {len(new_rows)} new rows to {GAME_CSV} (appended={appended})")
 
-<<<<<<< HEAD
-=======
-    return DailyUpdateResult(GAME_CSV, len(new_rows), appended=appended, final_row_count=len(existing_game_df) + len(new_rows) if appended else len(new_rows))
-
-
->>>>>>> a2acfa9c
 __all__ = ["DailyUpdateResult", "daily"]