--- conflicted
+++ resolved
@@ -3,18 +3,12 @@
 
 import logging
 import os
-<<<<<<< HEAD
-=======
-import tempfile
-import time
->>>>>>> ec87892e
 from dataclasses import dataclass
 from datetime import date, timedelta
 from pathlib import Path
 from typing import Optional
 
 import pandas as pd
-<<<<<<< HEAD
 
 from . import extract
 from .paths import GAME_CSV, RAW_DIR
@@ -27,75 +21,6 @@
 
 
 @dataclass(slots=True)
-=======
-from requests import exceptions as requests_exceptions
-from nba_api.stats.static import players as static_players
-from nba_api.stats.static import teams as static_teams
-from nba_api.stats.endpoints import (
-    boxscoresummaryv2,
-    commonplayerinfo,
-    leaguegamelog,
-    teaminfocommon,
-)
-
-from .paths import game_log_path, load_config, raw_data_dir
-
-SEASON_TYPES: tuple[str, ...] = (
-    "Regular Season",
-    "Playoffs",
-    "Pre Season",
-    "In Season Tournament",
-)
-
-
-GAME_LOG_PRIMARY_KEY: tuple[str, str, str] = ("game_id", "team_id", "season_type")
-NUMERIC_KEY_COLUMNS: frozenset[str] = frozenset({"game_id", "team_id"})
-DEFAULT_SEASON_TYPE = "Regular Season"
-REQUEST_SLEEP_SECONDS = 0.5
-
-
-NBA_API_HEADERS = {
-    "Accept": "application/json, text/plain, */*",
-    "Accept-Language": "en-US,en;q=0.9",
-    "Connection": "keep-alive",
-    "Origin": "https://www.nba.com",
-    "Referer": "https://www.nba.com/",
-    "Sec-Fetch-Dest": "empty",
-    "Sec-Fetch-Mode": "cors",
-    "Sec-Fetch-Site": "same-site",
-    "User-Agent": (
-        "Mozilla/5.0 (X11; Linux x86_64) AppleWebKit/537.36 "
-        "(KHTML, like Gecko) Chrome/123.0.0.0 Safari/537.36"
-    ),
-    "x-nba-stats-origin": "stats",
-    "x-nba-stats-token": "true",
-}
-
-DEFAULT_TIMEOUT = 20
-SLOW_ENDPOINT_TIMEOUTS: tuple[int, ...] = (
-    DEFAULT_TIMEOUT,
-    DEFAULT_TIMEOUT * 2,
-    DEFAULT_TIMEOUT * 4,
-    DEFAULT_TIMEOUT * 4,
-    DEFAULT_TIMEOUT * 4,
-)
-MAX_REQUEST_RETRIES = 5
-MAX_BACKOFF_SECONDS = 16
-
-
-LOGGER = logging.getLogger(__name__)
-
-
-@dataclass
-class WriteOutcome:
-    """Result of persisting a DataFrame to disk."""
-
-    appended_rows: int
-    final_row_count: int
-
-
-@dataclass
->>>>>>> ec87892e
 class DailyUpdateResult:
     """Summary describing a ``daily`` update."""
 
@@ -154,11 +79,6 @@
         return frame
     return _canonicalise(frame)
 
-<<<<<<< HEAD
-=======
-def _season_start(year: int) -> date:
-    return date(year, 7, 1)
->>>>>>> ec87892e
 
 def _latest_game_date(frame: pd.DataFrame) -> Optional[date]:
     if "game_date" not in frame.columns:
@@ -168,7 +88,6 @@
         return None
     return valid.max().date()
 
-<<<<<<< HEAD
 
 def _deduplicate(frame: pd.DataFrame) -> pd.DataFrame:
     subset = [column for column in GAME_LOG_PRIMARY_KEY if column in frame.columns]
@@ -176,42 +95,25 @@
         return frame.drop_duplicates(ignore_index=True)
     return frame.drop_duplicates(subset=subset, keep="first", ignore_index=True)
 
-=======
-def _season_end(year: int) -> date:
-    return date(year + 1, 6, 30)
+
+def _atomic_write_csv(frame: pd.DataFrame, path: Path) -> None:
+    tmp_path = path.with_suffix(".tmp")
+    frame.to_csv(tmp_path, index=False)
+    os.replace(tmp_path, path)
 
 
-def _season_label(year: int) -> str:
-    return f"{year}-{str(year + 1)[-2:]}"
+def _log_fetch_window(new_rows: pd.DataFrame) -> None:
+    if "game_date" not in new_rows.columns:
+        LOGGER.info("Fetched %s new rows (game_date column missing)", len(new_rows))
+        return
 
+    valid_dates = new_rows["game_date"].dropna()
+    if valid_dates.empty:
+        LOGGER.info("Fetched %s new rows with unknown game_date values", len(new_rows))
+        return
 
-def _canonicalize_columns(frame: pd.DataFrame) -> pd.DataFrame:
-    """Return a copy of ``frame`` with lower-case column names."""
-
-    renamed = frame.copy()
-    renamed.columns = [col.lower() for col in frame.columns]
-    return renamed
-
-
-def _standardise_game_log(frame: pd.DataFrame, *, season_type: Optional[str] = None) -> pd.DataFrame:
-    """Apply canonical casing and dtype handling for game log data."""
-
-    canonical = _canonicalize_columns(frame)
-    if "game_date" in canonical.columns:
-        canonical["game_date"] = pd.to_datetime(canonical["game_date"], errors="coerce")
-    if season_type is not None:
-        canonical["season_type"] = season_type
-    elif "season_type" in canonical.columns:
-        canonical["season_type"] = (
-            canonical["season_type"].fillna(DEFAULT_SEASON_TYPE).replace("", DEFAULT_SEASON_TYPE)
-        )
-    else:
-        canonical["season_type"] = DEFAULT_SEASON_TYPE
-    return canonical
-
-
-def _normalise_key_columns(frame: pd.DataFrame, columns: Sequence[str]) -> None:
-    """Normalise key columns in-place for deduplication comparisons."""
+    window = f"{valid_dates.min().date()} → {valid_dates.max().date()}"
+    LOGGER.info("Fetched %s new rows covering %s", len(new_rows), window)
 
     for column in columns:
         if column not in frame.columns:
@@ -221,73 +123,6 @@
             series = series.str.lstrip("0").replace({"": "0"})
         frame[column] = series
 
-
-def _deduplicate_game_log(frame: pd.DataFrame) -> pd.DataFrame:
-    """Drop duplicate rows from a canonical game log frame."""
-
-    canonical = _canonicalize_columns(frame)
-    available_subset = [column for column in GAME_LOG_PRIMARY_KEY if column in canonical.columns]
-    if not available_subset:
-        return canonical.drop_duplicates(ignore_index=True)
-    return canonical.drop_duplicates(subset=available_subset, keep="last", ignore_index=True)
-
-
-def _read_game_log(path: Path) -> pd.DataFrame:
-    """Load the consolidated game log, applying the canonical schema."""
-
-    if not path.exists():
-        return pd.DataFrame()
-    frame = pd.read_csv(path)
-    if frame.empty:
-        frame.columns = [col.lower() for col in frame.columns]
-        return frame
-    return _standardise_game_log(frame)
->>>>>>> ec87892e
-
-def _atomic_write_csv(frame: pd.DataFrame, path: Path) -> None:
-    tmp_path = path.with_suffix(".tmp")
-    frame.to_csv(tmp_path, index=False)
-    os.replace(tmp_path, path)
-
-<<<<<<< HEAD
-
-def _log_fetch_window(new_rows: pd.DataFrame) -> None:
-    if "game_date" not in new_rows.columns:
-        LOGGER.info("Fetched %s new rows (game_date column missing)", len(new_rows))
-        return
-=======
-def _canonicalize_columns(frame: pd.DataFrame) -> pd.DataFrame:
-    """Return a copy of ``frame`` with lower-case column names."""
-
-    if frame.empty:
-        renamed = frame.copy()
-        renamed.columns = [col.lower() for col in frame.columns]
-        return renamed
-    return frame.rename(columns=str.lower)
->>>>>>> ec87892e
-
-    valid_dates = new_rows["game_date"].dropna()
-    if valid_dates.empty:
-        LOGGER.info("Fetched %s new rows with unknown game_date values", len(new_rows))
-        return
-
-<<<<<<< HEAD
-    window = f"{valid_dates.min().date()} → {valid_dates.max().date()}"
-    LOGGER.info("Fetched %s new rows covering %s", len(new_rows), window)
-=======
-def _normalise_key_columns(frame: pd.DataFrame, columns: Sequence[str]) -> None:
-    """Normalise key columns in-place for deduplication comparisons."""
->>>>>>> ec87892e
-
-    for column in columns:
-        if column not in frame.columns:
-            continue
-        series = frame[column].astype(str).str.strip()
-        if column in NUMERIC_KEY_COLUMNS:
-            series = series.str.lstrip("0").replace({"": "0"})
-        frame[column] = series
-
-<<<<<<< HEAD
 def daily(
     *,
     start_date: Optional[str] = None,
@@ -298,17 +133,6 @@
     _ensure_raw_dir()
 
     existing = _read_existing(GAME_CSV)
-=======
-
-def _deduplicate_game_log(frame: pd.DataFrame) -> pd.DataFrame:
-    """Drop duplicate rows from a canonical game log frame."""
-
-    canonical = _canonicalize_columns(frame)
-    available_subset = [column for column in GAME_LOG_PRIMARY_KEY if column in canonical.columns]
-    if not available_subset:
-        return canonical.drop_duplicates(ignore_index=True)
-    return canonical.drop_duplicates(subset=available_subset, keep="last", ignore_index=True)
->>>>>>> ec87892e
 
     today_local = date.today()
 
@@ -338,424 +162,18 @@
         LOGGER.info("NBA API returned no games for %s onward", fetch_from.isoformat())
         return DailyUpdateResult(GAME_CSV, 0, appended=True, final_row_count=len(existing))
 
-<<<<<<< HEAD
     _log_fetch_window(new_rows)
-=======
-def _fetch_season_frame(
-    season: str,
-    *,
-    date_from: Optional[date] = None,
-    date_to: Optional[date] = None,
-) -> pd.DataFrame:
-    frames: list[pd.DataFrame] = []
-    from_str = _format_for_api(date_from) if date_from else None
-    to_str = _format_for_api(date_to) if date_to else None
-    for season_type in SEASON_TYPES:
-        frame = _call_with_retry(
-            f"league game log {season} ({season_type})",
-            lambda timeout, st=season_type: leaguegamelog.LeagueGameLog(
-                league_id="00",
-                season=season,
-                season_type_all_star=st,
-                date_from_nullable=from_str,
-                date_to_nullable=to_str,
-                headers=NBA_API_HEADERS,
-                timeout=timeout,
-            ).get_data_frames()[0],
-        )
-        if not frame.empty:
-            frames.append(_standardise_game_log(frame, season_type=season_type))
-        time.sleep(REQUEST_SLEEP_SECONDS)
-    if not frames:
-        return pd.DataFrame()
-    combined = pd.concat(frames, ignore_index=True)
-    return _standardise_game_log(combined)
-
-
-def get_league_game_log_all() -> pd.DataFrame:
-    today = date.today()
-    start = date(1946, 11, 1)
-    frames: list[pd.DataFrame] = []
-    for season_year in _season_range(start, today):
-        season = _season_label(season_year)
-        season_frame = _fetch_season_frame(season)
-        if not season_frame.empty:
-            frames.append(season_frame)
-    if not frames:
-        return pd.DataFrame()
-    combined = pd.concat(frames, ignore_index=True)
-    return _deduplicate_game_log(combined)
-
-
-def get_league_game_log_from_date(
-    start_date: date,
-    end_date: Optional[date] = None,
-) -> pd.DataFrame:
-    end_date = end_date or date.today()
-    frames: list[pd.DataFrame] = []
-    for season_year in _season_range(start_date, end_date):
-        season = _season_label(season_year)
-        season_start = max(start_date, _season_start(season_year))
-        season_end = min(end_date, _season_end(season_year))
-        season_frame = _fetch_season_frame(
-            season,
-            date_from=season_start,
-            date_to=season_end,
-        )
-        if not season_frame.empty:
-            frames.append(season_frame)
-    if not frames:
-        return pd.DataFrame()
-    combined = pd.concat(frames, ignore_index=True)
-    return _deduplicate_game_log(combined)
->>>>>>> ec87892e
 
     combined = pd.concat([existing, new_rows], ignore_index=True)
     combined = _deduplicate(combined)
 
-<<<<<<< HEAD
     _atomic_write_csv(combined, GAME_CSV)
     final_count = len(combined)
     appended_rows = max(final_count - len(existing), 0)
-=======
-def _infer_game_date(frame: pd.DataFrame) -> pd.Series:
-    canonical = _canonicalize_columns(frame)
-    for column in ("game_date", "game_date_est", "game_date_time_est"):
-        if column in canonical:
-            return pd.to_datetime(canonical[column], errors="coerce")
-    raise KeyError("Game log does not contain a date column")
->>>>>>> ec87892e
 
     LOGGER.info("Final game.csv row count: %s", final_count)
 
-<<<<<<< HEAD
     return DailyUpdateResult(GAME_CSV, appended_rows, appended=True, final_row_count=final_count)
 
 
-__all__ = ["DailyUpdateResult", "daily"]
-=======
-def _next_start_date(game_csv_path: Path) -> date:
-    if not game_csv_path.exists():
-        raise FileNotFoundError(
-            "Cannot infer start date because game.csv does not exist."
-        )
-    frame = _read_game_log(game_csv_path)
-    if frame.empty:
-        raise ValueError("Existing game.csv is empty")
-    dates = _infer_game_date(frame)
-    last = dates.dropna().max()
-    if pd.isna(last):
-        raise ValueError("Unable to infer last game date from game.csv")
-    return (last.date() + timedelta(days=1))
-
-
-def _atomic_write_csv(path: Path, frame: pd.DataFrame) -> None:
-    """Write ``frame`` to ``path`` using an atomic replace."""
-
-    path.parent.mkdir(parents=True, exist_ok=True)
-    with tempfile.NamedTemporaryFile(
-        "w",
-        encoding="utf-8",
-        newline="",
-        delete=False,
-        dir=path.parent,
-        prefix=f".{path.name}.",
-        suffix=".tmp",
-    ) as handle:
-        temp_path = Path(handle.name)
-        frame.to_csv(handle, index=False)
-    os.replace(temp_path, path)
-
-
-def _write_dataframe(
-    path: Path,
-    frame: pd.DataFrame,
-    *,
-    append: bool,
-    deduplicate_subset: Optional[Sequence[str]] = None,
-) -> WriteOutcome:
-    """Persist ``frame`` to ``path`` while optionally removing duplicates."""
-
-    subset = [column.lower() for column in (deduplicate_subset or [])]
-    if subset:
-        existing = _read_game_log(path) if append else pd.DataFrame()
-        frame_to_write = _standardise_game_log(frame)
-    else:
-        existing = pd.read_csv(path) if append and path.exists() else pd.DataFrame()
-        frame_to_write = frame.copy()
-
-    existing_count = len(existing)
-
-    if not append and frame_to_write.empty:
-        return WriteOutcome(appended_rows=0, final_row_count=0)
-    if append and frame_to_write.empty:
-        return WriteOutcome(appended_rows=0, final_row_count=existing_count)
-
-    if append and not existing.empty:
-        combined = pd.concat([existing, frame_to_write], ignore_index=True)
-    else:
-        combined = frame_to_write.copy()
-
-    if subset:
-        available_subset = [column for column in subset if column in combined.columns]
-        if available_subset:
-            _normalise_key_columns(combined, available_subset)
-            combined = combined.drop_duplicates(subset=available_subset, keep="first", ignore_index=True)
-        else:
-            combined = combined.drop_duplicates(ignore_index=True)
-    else:
-        combined = combined.drop_duplicates(ignore_index=True)
-
-    final_row_count = len(combined)
-    appended_rows = final_row_count - existing_count
-
-    _atomic_write_csv(path, combined)
-    return WriteOutcome(appended_rows=appended_rows, final_row_count=final_row_count)
-
-
-def _call_with_retry(
-    description: str,
-    func: Callable[[int | float | tuple[int, int]], pd.DataFrame],
-    *,
-    timeouts: Optional[Sequence[int | float | tuple[int, int]]] = None,
-) -> pd.DataFrame:
-    last_error: Optional[Exception] = None
-    delay = 1
-    timeout_plan: Sequence[int | float | tuple[int, int]]
-    if timeouts is None:
-        timeout_plan = (DEFAULT_TIMEOUT,) * MAX_REQUEST_RETRIES
-    elif not timeouts:
-        timeout_plan = (DEFAULT_TIMEOUT,) * MAX_REQUEST_RETRIES
-    else:
-        timeout_plan = timeouts
-
-    for attempt in range(1, MAX_REQUEST_RETRIES + 1):
-        timeout_value = timeout_plan[min(attempt - 1, len(timeout_plan) - 1)]
-        try:
-            return func(timeout_value)
-        except requests_exceptions.RequestException as exc:  # pragma: no cover - network
-            last_error = exc
-            if attempt == MAX_REQUEST_RETRIES:
-                break
-            time.sleep(delay)
-            delay = min(delay * 2, MAX_BACKOFF_SECONDS)
-    if last_error is not None:  # pragma: no cover - network
-        raise RuntimeError(f"Failed to fetch {description}") from last_error
-    raise RuntimeError(f"Failed to fetch {description}")
-
-
-def _fetch_all_players() -> pd.DataFrame:
-    players = static_players.get_players()
-    frames: list[pd.DataFrame] = []
-    for meta in players:
-        frame = _call_with_retry(
-            f"player {meta['id']}",
-            lambda timeout, meta_id=meta["id"]: commonplayerinfo.CommonPlayerInfo(
-                player_id=meta_id,
-                headers=NBA_API_HEADERS,
-                timeout=timeout,
-            ).get_data_frames()[0],
-            timeouts=SLOW_ENDPOINT_TIMEOUTS,
-        )
-        if not frame.empty:
-            frames.append(frame)
-        time.sleep(REQUEST_SLEEP_SECONDS)
-    if not frames:
-        return pd.DataFrame()
-    return pd.concat(frames, ignore_index=True)
-
-
-def _fetch_all_teams() -> pd.DataFrame:
-    teams = static_teams.get_teams()
-    frames: list[pd.DataFrame] = []
-    for meta in teams:
-        frame = _call_with_retry(
-            f"team {meta['id']}",
-            lambda timeout, meta_id=meta["id"]: teaminfocommon.TeamInfoCommon(
-                team_id=meta_id,
-                headers=NBA_API_HEADERS,
-                timeout=timeout,
-            ).get_data_frames()[0],
-            timeouts=SLOW_ENDPOINT_TIMEOUTS,
-        )
-        if not frame.empty:
-            frames.append(frame)
-        time.sleep(REQUEST_SLEEP_SECONDS)
-    if not frames:
-        return pd.DataFrame()
-    return pd.concat(frames, ignore_index=True)
-
-
-def _fetch_game_summaries(game_ids: Sequence[str]) -> pd.DataFrame:
-    frames: list[pd.DataFrame] = []
-    for game_id in game_ids:
-        frame = _call_with_retry(
-            f"game summary {game_id}",
-            lambda timeout, gid=game_id: boxscoresummaryv2.BoxScoreSummaryV2(
-                game_id=gid,
-                headers=NBA_API_HEADERS,
-                timeout=timeout,
-            ).get_data_frames()[0],
-            timeouts=SLOW_ENDPOINT_TIMEOUTS,
-        )
-        if not frame.empty:
-            frames.append(frame)
-        time.sleep(REQUEST_SLEEP_SECONDS)
-    if not frames:
-        return pd.DataFrame()
-    return pd.concat(frames, ignore_index=True)
-
-
-def daily(
-    *,
-    fetch_all_history: bool = False,
-    start_date: Optional[str] = None,
-    end_date: Optional[str] = None,
-    output_dir: Optional[Path | str] = None,
-) -> DailyUpdateResult:
-    config = load_config()
-    raw_dir = raw_data_dir(config=config, override=output_dir)
-    raw_dir.mkdir(parents=True, exist_ok=True)
-    game_csv_path = game_log_path(config=config, override=output_dir)
-
-    today_local = date.today()
-
-    if fetch_all_history:
-        LOGGER.info("Starting full-history refresh into %s", game_csv_path)
-        frame = get_league_game_log_all()
-        outcome = _write_dataframe(
-            game_csv_path,
-            frame,
-            append=False,
-            deduplicate_subset=GAME_LOG_PRIMARY_KEY,
-        )
-        LOGGER.info(
-            "Full-history refresh complete; final row count %s",
-            outcome.final_row_count,
-        )
-        return DailyUpdateResult(
-            game_csv_path,
-            outcome.appended_rows,
-            appended=False,
-            final_row_count=outcome.final_row_count,
-        )
-
-    if not game_csv_path.exists():
-        raise FileNotFoundError("Cannot run incremental update before bootstrap is written")
-
-    start = date.fromisoformat(start_date) if start_date else _next_start_date(game_csv_path)
-    stop = date.fromisoformat(end_date) if end_date else None
-
-    if start >= today_local:
-        LOGGER.info("No new games to fetch; latest recorded date is %s", (start - timedelta(days=1)).isoformat())
-        existing = _read_game_log(game_csv_path)
-        return DailyUpdateResult(
-            game_csv_path,
-            0,
-            appended=True,
-            final_row_count=len(existing),
-        )
-
-    if stop is not None:
-        stop = min(stop, today_local - timedelta(days=1))
-        if stop < start:
-            LOGGER.info("Requested update window %s-%s is empty", start.isoformat(), stop.isoformat())
-            existing = _read_game_log(game_csv_path)
-            return DailyUpdateResult(
-                game_csv_path,
-                0,
-                appended=True,
-                final_row_count=len(existing),
-            )
-
-    frame = get_league_game_log_from_date(start, stop)
-    frame = _standardise_game_log(frame)
-    if frame.empty:
-        LOGGER.info(
-            "No games returned between %s and %s",
-            start.isoformat(),
-            (stop or today_local - timedelta(days=1)).isoformat(),
-        )
-        existing = _read_game_log(game_csv_path)
-        return DailyUpdateResult(
-            game_csv_path,
-            0,
-            appended=True,
-            final_row_count=len(existing),
-        )
-
-    valid_dates = frame["game_date"].dropna()
-    if not valid_dates.empty:
-        LOGGER.info(
-            "Fetched %s rows covering %s → %s",
-            len(frame),
-            valid_dates.min().date().isoformat(),
-            valid_dates.max().date().isoformat(),
-        )
-    else:
-        LOGGER.info("Fetched %s rows with no valid game_date values", len(frame))
-
-    existed_before = game_csv_path.exists()
-    outcome = _write_dataframe(
-        game_csv_path,
-        frame,
-        append=existed_before,
-        deduplicate_subset=GAME_LOG_PRIMARY_KEY,
-    )
-    LOGGER.info("Final game log row count: %s", outcome.final_row_count)
-    return DailyUpdateResult(
-        game_csv_path,
-        outcome.appended_rows,
-        appended=existed_before,
-        final_row_count=outcome.final_row_count,
-    )
-
-
-def init(output_dir: Optional[Path | str] = None) -> InitResult:
-    config = load_config()
-    raw_dir = raw_data_dir(config=config, override=output_dir)
-    raw_dir.mkdir(parents=True, exist_ok=True)
-
-    player_path = raw_dir / "common_player_info.csv"
-    team_path = raw_dir / "team_info_common.csv"
-    game_path = raw_dir / "game.csv"
-    game_summary_path = raw_dir / "game_summary.csv"
-
-    players_frame = _fetch_all_players()
-    teams_frame = _fetch_all_teams()
-    games_frame = get_league_game_log_all()
-    summaries_frame = _fetch_game_summaries(games_frame["GAME_ID"].tolist()) if not games_frame.empty else pd.DataFrame()
-
-    row_counts = {
-        "players": _write_dataframe(player_path, players_frame, append=False).final_row_count if not players_frame.empty else 0,
-        "teams": _write_dataframe(team_path, teams_frame, append=False).final_row_count if not teams_frame.empty else 0,
-        "games": _write_dataframe(
-            game_path,
-            games_frame,
-            append=False,
-            deduplicate_subset=GAME_LOG_PRIMARY_KEY,
-        ).final_row_count
-        if not games_frame.empty
-        else 0,
-        "game_summaries": _write_dataframe(game_summary_path, summaries_frame, append=False).final_row_count if not summaries_frame.empty else 0,
-    }
-
-    return InitResult(
-        player_path=player_path,
-        team_path=team_path,
-        game_path=game_path,
-        game_summary_path=game_summary_path,
-        row_counts=row_counts,
-    )
-
-
-__all__ = [
-    "DailyUpdateResult",
-    "InitResult",
-    "WriteOutcome",
-    "daily",
-    "get_league_game_log_all",
-    "get_league_game_log_from_date",
-    "init",
-]
->>>>>>> ec87892e
+__all__ = ["DailyUpdateResult", "daily"]