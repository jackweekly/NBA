--- conflicted
+++ resolved
@@ -25,7 +25,6 @@
 *.parquet
 *.feather
 *.zip
-<<<<<<< HEAD
 *.log
 nba-db/
 data/external/
@@ -35,11 +34,4 @@
 .eggs/
 build/
 dist/
-*.egg-info/
-=======
-*.gz
-*.csv   # if you want some CSVs tracked, delete this line and rely on data/ above
-
-# Notebooks
-.ipynb_checkpoints/
->>>>>>> a2acfa9c
+*.egg-info/