--- conflicted
+++ resolved
@@ -1,18 +1,12 @@
 from __future__ import annotations
 
 from datetime import date
-<<<<<<< HEAD
-=======
-
-from requests import exceptions as requests_exceptions
->>>>>>> a2acfa9c
 
 import pandas as pd
 import pytest
 from requests import exceptions as requests_exceptions
 
 from nba_db import paths, update
-<<<<<<< HEAD
 
 
 def _override_paths(tmp_path, monkeypatch):
@@ -57,52 +51,6 @@
 
     result = update.daily()
 
-=======
-
-
-def _override_paths(tmp_path, monkeypatch):
-    raw_dir = tmp_path / "data" / "raw"
-    game_csv = raw_dir / "game.csv"
-    raw_dir.mkdir(parents=True, exist_ok=True)
-    monkeypatch.setattr(paths, "RAW_DIR", raw_dir, raising=False)
-    monkeypatch.setattr(paths, "GAME_CSV", game_csv, raising=False)
-    monkeypatch.setattr(update, "RAW_DIR", raw_dir, raising=False)
-    monkeypatch.setattr(update, "GAME_CSV", game_csv, raising=False)
-
-
-def test_daily_appends_new_rows(monkeypatch, tmp_path):
-    _override_paths(tmp_path, monkeypatch)
-
-    existing = pd.DataFrame(
-        {
-            "game_id": ["0001"],
-            "team_id": ["T1"],
-            "season_type": ["Regular Season"],
-            "game_date": ["2020-01-01"],
-        }
-    )
-    update._atomic_write_csv(update._canonicalise(existing), update.GAME_CSV)
-
-    new_rows = pd.DataFrame(
-        {
-            "GAME_ID": ["0002"],
-            "TEAM_ID": ["T2"],
-            "SEASON_TYPE": ["Playoffs"],
-            "GAME_DATE": ["2020-01-02"],
-        }
-    )
-
-    calls: list[tuple[date, date | None]] = []
-
-    def fake_fetch(start: date, end: date | None = None):  # noqa: ARG001
-        calls.append((start, end))
-        return new_rows
-
-    monkeypatch.setattr(update.extract, "get_league_game_log_from_date", fake_fetch)
-
-    result = update.daily()
-
->>>>>>> a2acfa9c
     saved = pd.read_csv(update.GAME_CSV)
     assert len(saved) == 2
     assert set(saved.columns) >= {"game_id", "team_id", "season_type", "game_date"}
