--- conflicted
+++ resolved
@@ -8,7 +8,6 @@
 import pytest
 from requests import exceptions as requests_exceptions
 
-<<<<<<< HEAD
 from nba_db import paths, update
 
 
@@ -20,16 +19,6 @@
     monkeypatch.setattr(paths, "GAME_CSV", game_csv, raising=False)
     monkeypatch.setattr(update, "RAW_DIR", raw_dir, raising=False)
     monkeypatch.setattr(update, "GAME_CSV", game_csv, raising=False)
-=======
-from nba_db import update
-from nba_db import paths
-
-
-def _setup_config(tmp_path, monkeypatch):
-    config = tmp_path / "config.yaml"
-    config.write_text("raw:\n  raw_dir: data/raw\n", encoding="utf-8")
-    monkeypatch.setattr(paths, "project_root", lambda: tmp_path)
->>>>>>> ec87892e
 
 
 def test_daily_appends_new_rows(monkeypatch, tmp_path):
@@ -60,45 +49,7 @@
         calls.append((start, end))
         return new_rows
 
-<<<<<<< HEAD
     monkeypatch.setattr(update.extract, "get_league_game_log_from_date", fake_fetch)
-=======
-    saved = pd.read_csv(game_csv)
-    assert len(saved) == 2
-    assert result.appended is True
-    assert result.rows_written == len(new_frame)
-    assert result.final_row_count == 2
-
-
-def test_next_start_date_handles_lowercase_columns(monkeypatch, tmp_path):
-    _setup_config(tmp_path, monkeypatch)
-    game_csv = tmp_path / "data/raw/game.csv"
-    game_csv.parent.mkdir(parents=True, exist_ok=True)
-    pd.DataFrame({
-        "game_id": ["0001"],
-        "game_date": ["2020-01-01"],
-    }).to_csv(game_csv, index=False)
-
-    assert update._next_start_date(game_csv) == date(2020, 1, 2)
-
-
-def test_next_start_date_handles_lowercase_columns(monkeypatch, tmp_path):
-    _setup_config(tmp_path, monkeypatch)
-    game_csv = tmp_path / "data/raw/game.csv"
-    game_csv.parent.mkdir(parents=True, exist_ok=True)
-    pd.DataFrame({
-        "game_id": ["0001"],
-        "game_date": ["2020-01-01"],
-    }).to_csv(game_csv, index=False)
-
-    assert update._next_start_date(game_csv) == date(2020, 1, 2)
-
-
-def test_daily_without_history_file_raises(monkeypatch, tmp_path):
-    _setup_config(tmp_path, monkeypatch)
-    with pytest.raises(FileNotFoundError):
-        update.daily()
->>>>>>> ec87892e
 
     result = update.daily()
 
@@ -132,70 +83,8 @@
     with caplog.at_level("INFO"):
         result = update.daily()
 
-<<<<<<< HEAD
     assert result.rows_written == 0
     assert "returned no games" in " ".join(caplog.messages)
-=======
-def test_write_dataframe_deduplicates(monkeypatch, tmp_path):
-    _setup_config(tmp_path, monkeypatch)
-    path = tmp_path / "data/raw/game.csv"
-    frame = pd.DataFrame({
-        "GAME_ID": ["0001", "0001"],
-        "TEAM_ID": ["1610612737", "1610612737"],
-        "SEASON_TYPE": ["Regular Season", "Regular Season"],
-    })
-
-    outcome = update._write_dataframe(
-        path,
-        frame,
-        append=False,
-        deduplicate_subset=update.GAME_LOG_PRIMARY_KEY,
-    )
-
-    saved = pd.read_csv(path)
-    assert outcome.appended_rows == 1
-    assert outcome.final_row_count == 1
-    assert len(saved) == 1
-    assert list(saved.columns) == [col.lower() for col in frame.columns]
-
-
-def test_write_dataframe_append_deduplicates(monkeypatch, tmp_path):
-    _setup_config(tmp_path, monkeypatch)
-    path = tmp_path / "data/raw/game.csv"
-    initial = pd.DataFrame({
-        "GAME_ID": ["0001"],
-        "TEAM_ID": ["1610612737"],
-        "SEASON_TYPE": ["Regular Season"],
-    })
-    update._write_dataframe(
-        path,
-        initial,
-        append=False,
-        deduplicate_subset=update.GAME_LOG_PRIMARY_KEY,
-    )
-
-    duplicate = pd.DataFrame({
-        "game_id": ["0001"],
-        "team_id": ["1610612737"],
-        "season_type": ["Regular Season"],
-    })
-
-    outcome = update._write_dataframe(
-        path,
-        duplicate,
-        append=True,
-        deduplicate_subset=update.GAME_LOG_PRIMARY_KEY,
-    )
-
-    saved = pd.read_csv(path)
-    assert outcome.appended_rows == 0
-    assert outcome.final_row_count == 1
-    assert len(saved) == 1
-
-
-def test_get_league_game_log_from_date_bounds(monkeypatch):
-    calls: list[tuple[str, str, str]] = []
->>>>>>> ec87892e
 
 
 def test_daily_requires_existing_seed(monkeypatch, tmp_path):
@@ -205,7 +94,6 @@
         update.daily()
 
 
-<<<<<<< HEAD
 def test_daily_start_date_override(monkeypatch, tmp_path):
     _override_paths(tmp_path, monkeypatch)
 
@@ -267,81 +155,4 @@
 
     saved = pd.read_csv(update.GAME_CSV)
     assert len(saved) == 1
-    assert result.rows_written == 0
-=======
-    assert not frame.empty
-    assert any(season == "2020-21" for season, *_ in calls)
-
-
-def test_call_with_retry_retries_then_succeeds(monkeypatch):
-    attempts = 0
-    sleeps: list[int] = []
-
-    def fake_sleep(seconds: int) -> None:
-        sleeps.append(seconds)
-
-    timeouts_seen: list[int | float] = []
-
-    def flaky_call(timeout):
-        timeouts_seen.append(timeout)
-        nonlocal attempts
-        attempts += 1
-        if attempts < 3:
-            raise requests_exceptions.ReadTimeout("timeout", request=None)
-        return pd.DataFrame({"value": [1]})
-
-    monkeypatch.setattr(update.time, "sleep", fake_sleep)
-
-    frame = update._call_with_retry("example", flaky_call)
-
-    assert attempts == 3
-    assert sleeps == [1, 2]
-    assert timeouts_seen == [update.DEFAULT_TIMEOUT, update.DEFAULT_TIMEOUT, update.DEFAULT_TIMEOUT]
-    assert not frame.empty
-
-
-def test_call_with_retry_exhausts_attempts(monkeypatch):
-    attempts = 0
-    sleeps: list[int] = []
-
-    def fake_sleep(seconds: int) -> None:
-        sleeps.append(seconds)
-
-    def failing_call(timeout):
-        nonlocal attempts
-        attempts += 1
-        raise requests_exceptions.Timeout("timeout", request=None)
-
-    monkeypatch.setattr(update.time, "sleep", fake_sleep)
-
-    with pytest.raises(RuntimeError) as excinfo:
-        update._call_with_retry("player", failing_call)
-
-    assert "Failed to fetch player" in str(excinfo.value)
-    assert attempts == update.MAX_REQUEST_RETRIES
-    assert sleeps == [1, 2, 4, 8]
-
-
-def test_call_with_retry_respects_timeout_plan(monkeypatch):
-    attempts = 0
-    seen_timeouts: list[int | float] = []
-
-    def fake_sleep(seconds: int) -> None:
-        pass
-
-    def failing_call(timeout):
-        nonlocal attempts
-        attempts += 1
-        seen_timeouts.append(timeout)
-        raise requests_exceptions.ConnectTimeout("timeout", request=None)
-
-    monkeypatch.setattr(update.time, "sleep", fake_sleep)
-
-    custom_timeouts = (1, 2, 4)
-
-    with pytest.raises(RuntimeError):
-        update._call_with_retry("custom", failing_call, timeouts=custom_timeouts)
-
-    assert attempts == update.MAX_REQUEST_RETRIES
-    assert seen_timeouts == [1, 2, 4, 4, 4]
->>>>>>> ec87892e
+    assert result.rows_written == 0